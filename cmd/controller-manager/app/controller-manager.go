/*
Copyright 2018 The Kubernetes Authors.

Licensed under the Apache License, Version 2.0 (the "License");
you may not use this file except in compliance with the License.
You may obtain a copy of the License at

    http://www.apache.org/licenses/LICENSE-2.0

Unless required by applicable law or agreed to in writing, software
distributed under the License is distributed on an "AS IS" BASIS,
WITHOUT WARRANTIES OR CONDITIONS OF ANY KIND, either express or implied.
See the License for the specific language governing permissions and
limitations under the License.
*/

package app

import (
	"context"
	"errors"
	"flag"
	"fmt"
	"net/http"
	"os"
	"time"

	"github.com/spf13/cobra"
	"github.com/spf13/pflag"

	apiextv1b1 "k8s.io/apiextensions-apiserver/pkg/apis/apiextensions/v1beta1"
	apierrors "k8s.io/apimachinery/pkg/api/errors"
	metav1 "k8s.io/apimachinery/pkg/apis/meta/v1"
	"k8s.io/apimachinery/pkg/util/yaml"
	utilfeature "k8s.io/apiserver/pkg/util/feature"
	"k8s.io/apiserver/pkg/util/logs"
	"k8s.io/client-go/rest"
	"k8s.io/client-go/tools/clientcmd"
	"k8s.io/klog"

	"sigs.k8s.io/kubefed/cmd/controller-manager/app/leaderelection"
	"sigs.k8s.io/kubefed/cmd/controller-manager/app/options"
	corev1b1 "sigs.k8s.io/kubefed/pkg/apis/core/v1beta1"
	genericclient "sigs.k8s.io/kubefed/pkg/client/generic"
	"sigs.k8s.io/kubefed/pkg/controller/dnsendpoint"
	"sigs.k8s.io/kubefed/pkg/controller/federatedtypeconfig"
	"sigs.k8s.io/kubefed/pkg/controller/ingressdns"
	"sigs.k8s.io/kubefed/pkg/controller/kubefedcluster"
	"sigs.k8s.io/kubefed/pkg/controller/schedulingmanager"
	"sigs.k8s.io/kubefed/pkg/controller/servicedns"
	"sigs.k8s.io/kubefed/pkg/controller/util"
	"sigs.k8s.io/kubefed/pkg/features"
	"sigs.k8s.io/kubefed/pkg/version"
)

var (
	kubeconfig, kubeFedConfig, masterURL string
)

// NewControllerManagerCommand creates a *cobra.Command object with default parameters
func NewControllerManagerCommand(stopChan <-chan struct{}) *cobra.Command {
	verFlag := false
	opts := options.NewOptions()

	cmd := &cobra.Command{
		Use: "controller-manager",
		Long: `The KubeFed controller manager runs a bunch of controllers
which watches KubeFed CRD's and the corresponding resources in
member clusters and does the necessary reconciliation`,
		Run: func(cmd *cobra.Command, args []string) {
			fmt.Fprintf(os.Stdout, "KubeFed controller-manager version: %s\n", fmt.Sprintf("%#v", version.Get()))
			if verFlag {
				os.Exit(0)
			}
			PrintFlags(cmd.Flags())

			if err := Run(opts, stopChan); err != nil {
				fmt.Fprintf(os.Stderr, "%v\n", err)
				os.Exit(1)
			}
		},
	}

	// Add the command line flags from other dependencies(klog, kubebuilder, etc.)
	cmd.Flags().AddGoFlagSet(flag.CommandLine)

	opts.AddFlags(cmd.Flags())
	cmd.Flags().BoolVar(&verFlag, "version", false, "Prints the Version info of controller-manager")
	cmd.Flags().StringVar(&kubeFedConfig, "kubefed-config", "", "Path to a KubeFedConfig yaml file. Test only.")
	cmd.Flags().StringVar(&kubeconfig, "kubeconfig", "", "Path to a kubeconfig. Only required if out-of-cluster.")
	cmd.Flags().StringVar(&masterURL, "master", "", "The address of the Kubernetes API server. Overrides any value in kubeconfig. Only required if out-of-cluster.")

	return cmd
}

// Run runs the controller-manager with options. This should never exit.
func Run(opts *options.Options, stopChan <-chan struct{}) error {
	logs.InitLogs()
	defer logs.FlushLogs()

	// TODO: Make healthz endpoint configurable
	go serveHealthz(":8080")

	var err error
	opts.Config.KubeConfig, err = clientcmd.BuildConfigFromFlags(masterURL, kubeconfig)
	if err != nil {
		panic(err)
	}

	setOptionsByKubeFedConfig(opts)

	if err := utilfeature.DefaultFeatureGate.SetFromMap(opts.FeatureGates); err != nil {
		klog.Fatalf("Invalid Feature Gate: %v", err)
	}

	if opts.Scope == apiextv1b1.NamespaceScoped {
		opts.Config.TargetNamespace = opts.Config.KubeFedNamespace
		klog.Infof("KubeFed will be limited to the %q namespace", opts.Config.KubeFedNamespace)
	} else {
		opts.Config.TargetNamespace = metav1.NamespaceAll
		klog.Info("KubeFed will target all namespaces")
	}

	elector, err := leaderelection.NewKubeFedLeaderElector(opts, startControllers)
	if err != nil {
		panic(err)
	}

	ctx, cancel := context.WithCancel(context.Background())
	defer cancel()

	go func() {
		select {
		case <-stopChan:
			cancel()
		case <-ctx.Done():
		}
	}()

	elector.Run(ctx)

	klog.Errorf("lost lease")
	return errors.New("lost lease")
}

func startControllers(opts *options.Options, stopChan <-chan struct{}) {
	if err := kubefedcluster.StartClusterController(opts.Config, opts.ClusterHealthCheckConfig, stopChan); err != nil {
		klog.Fatalf("Error starting cluster controller: %v", err)
	}

	if utilfeature.DefaultFeatureGate.Enabled(features.SchedulerPreferences) {
		if _, err := schedulingmanager.StartSchedulingManager(opts.Config, stopChan); err != nil {
			klog.Fatalf("Error starting scheduling manager: %v", err)
		}
	}

	if utilfeature.DefaultFeatureGate.Enabled(features.CrossClusterServiceDiscovery) {
		if err := servicedns.StartController(opts.Config, stopChan); err != nil {
			klog.Fatalf("Error starting dns controller: %v", err)
		}

		if err := dnsendpoint.StartServiceDNSEndpointController(opts.Config, stopChan); err != nil {
			klog.Fatalf("Error starting dns endpoint controller: %v", err)
		}
	}

	if utilfeature.DefaultFeatureGate.Enabled(features.FederatedIngress) {
		if err := ingressdns.StartController(opts.Config, stopChan); err != nil {
			klog.Fatalf("Error starting ingress dns controller: %v", err)
		}

		if err := dnsendpoint.StartIngressDNSEndpointController(opts.Config, stopChan); err != nil {
			klog.Fatalf("Error starting ingress dns endpoint controller: %v", err)
		}
	}

	if utilfeature.DefaultFeatureGate.Enabled(features.PushReconciler) {
		if err := federatedtypeconfig.StartController(opts.Config, stopChan); err != nil {
			klog.Fatalf("Error starting federated type config controller: %v", err)
		}
	}
}

func getKubeFedConfig(opts *options.Options) *corev1b1.KubeFedConfig {
	fedConfig := &corev1b1.KubeFedConfig{}
	if kubeFedConfig == "" {
		// there is no --kubefed-config specified, get `kubefed` KubeFedConfig from the cluster
		client := genericclient.NewForConfigOrDieWithUserAgent(opts.Config.KubeConfig, "kubefedconfig")

		name := util.KubeFedConfigName
		namespace := opts.Config.KubeFedNamespace
		qualifiedName := util.QualifiedName{
			Namespace: namespace,
			Name:      name,
		}

		err := client.Get(context.Background(), fedConfig, namespace, name)
		if apierrors.IsNotFound(err) {
			klog.Infof("Cannot retrieve KubeFedConfig %q: %v. Default options are used.", qualifiedName.String(), err)
			return nil
		}
		if err != nil {
			klog.Fatalf("Error retrieving KubeFedConfig %q: %v.", qualifiedName.String(), err)
		}

		klog.Infof("Setting Options with KubeFedConfig %q", qualifiedName.String())
		return fedConfig
	}

	file, err := os.Open(kubeFedConfig)
	if err != nil {
		klog.Fatalf("Cannot open KubeFedConfig from file %q: %v", kubeFedConfig, err)
	}
	defer file.Close()

	decoder := yaml.NewYAMLToJSONDecoder(file)
	err = decoder.Decode(fedConfig)
	if err != nil {
		klog.Fatalf("Cannot decode KubeFedConfig from file %q: %v", kubeFedConfig, err)
	}

	// set to current namespace to make sure `KubeFedConfig` is updated in correct namespace
	fedConfig.Namespace = opts.Config.KubeFedNamespace
	klog.Infof("Setting Options with KubeFedConfig from file %q: %v", kubeFedConfig, fedConfig.Spec)
	return fedConfig
}

func setDuration(target **metav1.Duration, defaultValue time.Duration) {
	if *target == nil {
		*target = &metav1.Duration{}
		(*target).Duration = defaultValue
	}
}

func setInt64(target **int64, defaultValue int64) {
	if *target == nil {
		*target = new(int64)
		**target = defaultValue
	}
}

func SetDefaultKubeFedConfig(fedConfig *corev1b1.KubeFedConfig) {
	spec := &fedConfig.Spec

	if len(spec.Scope) == 0 {
		// TODO(sohankunkerkar) Remove when no longer necessary.
		// This Environment variable is a temporary addition to support Red Hat's downstream testing efforts.
		// Its continued existence should not be relied upon.
		const defaultScopeEnv = "DEFAULT_KUBEFED_SCOPE"
		defaultScope := os.Getenv(defaultScopeEnv)
		if len(defaultScope) != 0 {
			if defaultScope != string(apiextv1b1.ClusterScoped) && defaultScope != string(apiextv1b1.NamespaceScoped) {
				klog.Fatalf("%s must be Cluster or Namespaced; got %q", defaultScopeEnv, defaultScope)
			}
			spec.Scope = apiextv1b1.ResourceScope(defaultScope)
		}
	}

	if spec.ControllerDuration == nil {
		spec.ControllerDuration = &corev1b1.DurationConfig{}
	}
	duration := spec.ControllerDuration
	setDuration(&duration.AvailableDelay, util.DefaultClusterAvailableDelay)
	setDuration(&duration.UnavailableDelay, util.DefaultClusterUnavailableDelay)

<<<<<<< HEAD
	if len(spec.FeatureGates) == 0 {
		spec.FeatureGates = make([]corev1b1.FeatureGatesConfig, 0)
		if err := features.PopulateKubeFedFeatures(spec.FeatureGates); err != nil {
			klog.Fatalf("Unexpected error: %v", err)
		}
	}

	election := &spec.LeaderElect
	if len(election.ResourceLock) == 0 {
		election.ResourceLock = util.DefaultLeaderElectionResourceLock
=======
	if spec.LeaderElect == nil {
		spec.LeaderElect = &corev1b1.LeaderElectConfig{}
	}
	election := spec.LeaderElect
	if election.ResourceLock == nil {
		election.ResourceLock = new(corev1b1.ResourceLockType)
		*election.ResourceLock = util.DefaultLeaderElectionResourceLock
>>>>>>> 46e221e4
	}
	setDuration(&election.RetryPeriod, util.DefaultLeaderElectionRetryPeriod)
	setDuration(&election.RenewDeadline, util.DefaultLeaderElectionRenewDeadline)
	setDuration(&election.LeaseDuration, util.DefaultLeaderElectionLeaseDuration)

	if spec.ClusterHealthCheck == nil {
		spec.ClusterHealthCheck = &corev1b1.ClusterHealthCheckConfig{}
	}
	healthCheck := spec.ClusterHealthCheck
	setInt64(&healthCheck.PeriodSeconds, util.DefaultClusterHealthCheckPeriod)
	setInt64(&healthCheck.TimeoutSeconds, util.DefaultClusterHealthCheckTimeout)
	setInt64(&healthCheck.FailureThreshold, util.DefaultClusterHealthCheckFailureThreshold)
	setInt64(&healthCheck.SuccessThreshold, util.DefaultClusterHealthCheckSuccessThreshold)

	if spec.SyncController == nil {
		spec.SyncController = &corev1b1.SyncControllerConfig{}
	}
	if spec.SyncController.AdoptResources == nil {
		spec.SyncController.AdoptResources = new(corev1b1.ResourceAdoption)
		*spec.SyncController.AdoptResources = corev1b1.AdoptResourcesEnabled
	}
}

func updateKubeFedConfig(config *rest.Config, fedConfig *corev1b1.KubeFedConfig) {
	name := fedConfig.Name
	namespace := fedConfig.Namespace
	qualifiedName := util.QualifiedName{
		Namespace: namespace,
		Name:      name,
	}

	configResource := &corev1b1.KubeFedConfig{}
	client := genericclient.NewForConfigOrDieWithUserAgent(config, "kubefedconfig")
	err := client.Get(context.Background(), configResource, namespace, name)
	if err != nil && !apierrors.IsNotFound(err) {
		klog.Fatalf("Error retrieving KubeFedConfig %q: %v", qualifiedName, err)
	}
	if apierrors.IsNotFound(err) {
		// if `--kubefed-config` is specifed but there is not KubeFedConfig resource accordingly
		err = client.Create(context.Background(), fedConfig)
		if err != nil {
			klog.Fatalf("Error creating KubeFedConfig %q: %v", qualifiedName, err)
		}
	} else {
		configResource.Spec = fedConfig.Spec
		err = client.Update(context.Background(), configResource)
		if err != nil {
			klog.Fatalf("Error updating KubeFedConfig %q: %v", qualifiedName, err)
		}
	}
}

func setOptionsByKubeFedConfig(opts *options.Options) {
	fedConfig := getKubeFedConfig(opts)
	if fedConfig == nil {
		// KubeFedConfig could not be sourced from --kubefed-config or from the API.
		qualifiedName := util.QualifiedName{
			Namespace: opts.Config.KubeFedNamespace,
			Name:      util.KubeFedConfigName,
		}

		klog.Infof("Creating KubeFedConfig %q with default values", qualifiedName)

		fedConfig = &corev1b1.KubeFedConfig{
			ObjectMeta: metav1.ObjectMeta{
				Name:      qualifiedName.Name,
				Namespace: qualifiedName.Namespace,
			},
		}
	}

	SetDefaultKubeFedConfig(fedConfig)

	spec := fedConfig.Spec
	opts.Scope = spec.Scope

	opts.Config.ClusterAvailableDelay = spec.ControllerDuration.AvailableDelay.Duration
	opts.Config.ClusterUnavailableDelay = spec.ControllerDuration.UnavailableDelay.Duration

	opts.LeaderElection.ResourceLock = *spec.LeaderElect.ResourceLock
	opts.LeaderElection.RetryPeriod = spec.LeaderElect.RetryPeriod.Duration
	opts.LeaderElection.RenewDeadline = spec.LeaderElect.RenewDeadline.Duration
	opts.LeaderElection.LeaseDuration = spec.LeaderElect.LeaseDuration.Duration

	opts.ClusterHealthCheckConfig.PeriodSeconds = *spec.ClusterHealthCheck.PeriodSeconds
	opts.ClusterHealthCheckConfig.TimeoutSeconds = *spec.ClusterHealthCheck.TimeoutSeconds
	opts.ClusterHealthCheckConfig.FailureThreshold = *spec.ClusterHealthCheck.FailureThreshold
	opts.ClusterHealthCheckConfig.SuccessThreshold = *spec.ClusterHealthCheck.SuccessThreshold

	opts.Config.SkipAdoptingResources = *spec.SyncController.AdoptResources == corev1b1.AdoptResourcesDisabled

	updateKubeFedConfig(opts.Config.KubeConfig, fedConfig)

	var featureGates = make(map[string]bool)
	for _, v := range fedConfig.Spec.FeatureGates {
		featureGates[v.Name] = v.Configuration == corev1b1.ConfigurationEnabled
	}
	if len(featureGates) == 0 {
		return
	}

	opts.FeatureGates = featureGates
	klog.V(1).Infof("\"feature-gates\" will be set to %v", featureGates)
}

// PrintFlags logs the flags in the flagset
func PrintFlags(flags *pflag.FlagSet) {
	flags.VisitAll(func(flag *pflag.Flag) {
		klog.V(1).Infof("FLAG: --%s=%q", flag.Name, flag.Value)
	})
}

func serveHealthz(address string) {
	http.HandleFunc("/healthz", func(w http.ResponseWriter, _ *http.Request) {
		w.WriteHeader(http.StatusOK)
		_, _ = w.Write([]byte("OK"))
	})

	klog.Fatal(http.ListenAndServe(address, nil))
}<|MERGE_RESOLUTION|>--- conflicted
+++ resolved
@@ -263,7 +263,6 @@
 	setDuration(&duration.AvailableDelay, util.DefaultClusterAvailableDelay)
 	setDuration(&duration.UnavailableDelay, util.DefaultClusterUnavailableDelay)
 
-<<<<<<< HEAD
 	if len(spec.FeatureGates) == 0 {
 		spec.FeatureGates = make([]corev1b1.FeatureGatesConfig, 0)
 		if err := features.PopulateKubeFedFeatures(spec.FeatureGates); err != nil {
@@ -271,19 +270,16 @@
 		}
 	}
 
-	election := &spec.LeaderElect
-	if len(election.ResourceLock) == 0 {
-		election.ResourceLock = util.DefaultLeaderElectionResourceLock
-=======
 	if spec.LeaderElect == nil {
 		spec.LeaderElect = &corev1b1.LeaderElectConfig{}
 	}
+
 	election := spec.LeaderElect
 	if election.ResourceLock == nil {
 		election.ResourceLock = new(corev1b1.ResourceLockType)
 		*election.ResourceLock = util.DefaultLeaderElectionResourceLock
->>>>>>> 46e221e4
-	}
+	}
+
 	setDuration(&election.RetryPeriod, util.DefaultLeaderElectionRetryPeriod)
 	setDuration(&election.RenewDeadline, util.DefaultLeaderElectionRenewDeadline)
 	setDuration(&election.LeaseDuration, util.DefaultLeaderElectionLeaseDuration)
